--- conflicted
+++ resolved
@@ -1,9 +1,6 @@
-<<<<<<< HEAD
 from typing import Optional
 import warnings
-=======
-from typing import Optional, Union
->>>>>>> fc963eee
+#from typing import Optional, Union
 
 import numpy as np
 import xarray as xr
@@ -102,10 +99,10 @@
             return self._grid.subset_vars(self._ds, vars)
         return self._ds
 
-    def subset_polygon(
-        self, polygon: Union[list[tuple[float, float]], np.ndarray]
-    ) -> Optional[xr.Dataset]:
-        """Subset the dataset to the grid.
+    def subset_polygon(self, polygon: list[tuple[float, float]] | np.ndarray
+                       ) -> Optional[xr.Dataset]:
+        """
+        Subset the dataset to the grid.
 
         This call is forwarded to the grid implementation with the loaded dataset.
 
