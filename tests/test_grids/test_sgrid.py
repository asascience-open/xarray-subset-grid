import os

import numpy as np
import pytest
import xarray as xr

import xarray_subset_grid.accessor  # noqa: F401
from tests.test_utils import get_test_file_dir
from xarray_subset_grid.grids.sgrid import _get_location_info_from_topology

# open dataset as zarr object using fsspec reference file system and xarray


test_dir = get_test_file_dir()
sample_sgrid_file = os.path.join(test_dir, 'arakawa_c_test_grid.nc')

<<<<<<< HEAD
@pytest.mark.online
def test_polygon_subset():
    '''
    This is a basic integration test for the subsetting of a ROMS sgrid dataset using a polygon.
    '''
    if fsspec is None:
        raise ImportError("Must have fsspec installed to run --online tests")

    fs = fsspec.filesystem(
        "reference",
        fo="s3://nextgen-dmac-cloud-ingest/nos/wcofs/nos.wcofs.2ds.best.nc.zarr",
        remote_protocol="s3",
        remote_options={"anon": True},
        target_protocol="s3",
        target_options={"anon": True},
    )
    m = fs.get_mapper("")

    ds = xr.open_dataset(
        m, engine="zarr", backend_kwargs=dict(consolidated=False), chunks={}
    )

    polygon = np.array(
        [
            [-122.38488806417945, 34.98888604471138],
            [-122.02425311530737, 33.300351211467074],
            [-120.60402628930146, 32.723214427630836],
            [-116.63789131284673, 32.54346959375448],
            [-116.39346090873218, 33.8541384965596],
            [-118.83845767505964, 35.257586401855164],
            [-121.34541503969862, 35.50073821008141],
            [-122.38488806417945, 34.98888604471138],
        ]
    )
    ds_temp = ds.xsg.subset_vars(['temp_sur'])
    ds_subset = ds_temp.xsg.subset_polygon(polygon)
=======
def test_grid_topology_location_parse():
    ds = xr.open_dataset(sample_sgrid_file, decode_times=False)
    node_info = _get_location_info_from_topology(ds['grid'], 'node')
    edge1_info  = _get_location_info_from_topology(ds['grid'], 'edge1')
    edge2_info = _get_location_info_from_topology(ds['grid'], 'edge2')
    face_info = _get_location_info_from_topology(ds['grid'], 'face')
>>>>>>> 3f6074c3

    assert node_info == {'dims': ['xi_psi', 'eta_psi'],
                         'coords': ['lon_psi', 'lat_psi'],
                         'padding': {'xi_psi': 'none', 'eta_psi': 'none'}}
    assert edge1_info == {'dims': ['xi_u', 'eta_u'],
                          'coords': ['lon_u', 'lat_u'],
                          'padding': {'eta_u': 'both', 'xi_u': 'none'}}
    assert edge2_info == {'dims': ['xi_v', 'eta_v'],
                          'coords': ['lon_v', 'lat_v'],
                          'padding': {'xi_v': 'both', 'eta_v': 'none'}}
    assert face_info == {'dims': ['xi_rho', 'eta_rho'],
                         'coords': ['lon_rho', 'lat_rho'],
                         'padding': {'xi_rho': 'both', 'eta_rho': 'both'}}


# def test_polygon_subset():
#     '''
#     This is a basic integration test for the subsetting of a ROMS sgrid dataset using a polygon.
#     '''
#     fs = fsspec.filesystem(
#         "reference",
#         fo="s3://nextgen-dmac-cloud-ingest/nos/wcofs/nos.wcofs.2ds.best.nc.zarr",
#         remote_protocol="s3",
#         remote_options={"anon": True},
#         target_protocol="s3",
#         target_options={"anon": True},
#     )
#     m = fs.get_mapper("")

#     ds = xr.open_dataset(
#         m, engine="zarr", backend_kwargs=dict(consolidated=False), chunks={}
#     )

#     polygon = np.array(
#         [
#             [-122.38488806417945, 34.98888604471138],
#             [-122.02425311530737, 33.300351211467074],
#             [-120.60402628930146, 32.723214427630836],
#             [-116.63789131284673, 32.54346959375448],
#             [-116.39346090873218, 33.8541384965596],
#             [-118.83845767505964, 35.257586401855164],
#             [-121.34541503969862, 35.50073821008141],
#             [-122.38488806417945, 34.98888604471138],
#         ]
#     )
#     ds_temp = ds.xsg.subset_vars(['temp_sur'])
#     ds_subset = ds_temp.xsg.subset_polygon(polygon)

#     #Check that the subset dataset has the correct dimensions given the original padding
#     assert ds_subset.sizes['eta_rho'] == ds_subset.sizes['eta_psi'] + 1
#     assert ds_subset.sizes['eta_u'] == ds_subset.sizes['eta_psi'] + 1
#     assert ds_subset.sizes['eta_v'] == ds_subset.sizes['eta_psi']
#     assert ds_subset.sizes['xi_rho'] == ds_subset.sizes['xi_psi'] + 1
#     assert ds_subset.sizes['xi_u'] == ds_subset.sizes['xi_psi']
#     assert ds_subset.sizes['xi_v'] == ds_subset.sizes['xi_psi'] + 1

#     #Check that the subset rho/psi/u/v positional relationsip makes sense aka psi point is
#     #'between' it's neighbor rho points
#     #Note that this needs to be better generalized; it's not trivial to write a test that
#     #works in all potential cases.
#     assert (ds_subset['lon_rho'][0,0] < ds_subset['lon_psi'][0,0]
#             and ds_subset['lon_rho'][0,1] > ds_subset['lon_psi'][0,0])

#     #ds_subset.temp_sur.isel(ocean_time=0).plot(x="lon_rho", y="lat_rho")

def test_polygon_subset_2():
    ds = xr.open_dataset(sample_sgrid_file, decode_times=False)
    polygon = np.array([
        [6.5, 37.5],
        [6.5, 39.5],
        [9.5, 40.5],
        [8.5, 37.5],
        [6.5, 37.5]
    ])
    ds_subset = ds.xsg.subset_polygon(polygon)

    #Check that the subset dataset has the correct dimensions given the original padding
    assert ds_subset.sizes['eta_rho'] == ds_subset.sizes['eta_psi'] + 1
    assert ds_subset.sizes['eta_u'] == ds_subset.sizes['eta_psi'] + 1
    assert ds_subset.sizes['eta_v'] == ds_subset.sizes['eta_psi']
    assert ds_subset.sizes['xi_rho'] == ds_subset.sizes['xi_psi'] + 1
    assert ds_subset.sizes['xi_u'] == ds_subset.sizes['xi_psi']
    assert ds_subset.sizes['xi_v'] == ds_subset.sizes['xi_psi'] + 1

    assert ds_subset.lon_psi.min() <= 6.5 and ds_subset.lon_psi.max() >= 9.5
    assert ds_subset.lat_psi.min() <= 37.5 and ds_subset.lat_psi.max() >= 40.5

    assert 'u' in ds_subset.variables.keys()<|MERGE_RESOLUTION|>--- conflicted
+++ resolved
@@ -1,7 +1,6 @@
 import os
 
 import numpy as np
-import pytest
 import xarray as xr
 
 import xarray_subset_grid.accessor  # noqa: F401
@@ -14,51 +13,12 @@
 test_dir = get_test_file_dir()
 sample_sgrid_file = os.path.join(test_dir, 'arakawa_c_test_grid.nc')
 
-<<<<<<< HEAD
-@pytest.mark.online
-def test_polygon_subset():
-    '''
-    This is a basic integration test for the subsetting of a ROMS sgrid dataset using a polygon.
-    '''
-    if fsspec is None:
-        raise ImportError("Must have fsspec installed to run --online tests")
-
-    fs = fsspec.filesystem(
-        "reference",
-        fo="s3://nextgen-dmac-cloud-ingest/nos/wcofs/nos.wcofs.2ds.best.nc.zarr",
-        remote_protocol="s3",
-        remote_options={"anon": True},
-        target_protocol="s3",
-        target_options={"anon": True},
-    )
-    m = fs.get_mapper("")
-
-    ds = xr.open_dataset(
-        m, engine="zarr", backend_kwargs=dict(consolidated=False), chunks={}
-    )
-
-    polygon = np.array(
-        [
-            [-122.38488806417945, 34.98888604471138],
-            [-122.02425311530737, 33.300351211467074],
-            [-120.60402628930146, 32.723214427630836],
-            [-116.63789131284673, 32.54346959375448],
-            [-116.39346090873218, 33.8541384965596],
-            [-118.83845767505964, 35.257586401855164],
-            [-121.34541503969862, 35.50073821008141],
-            [-122.38488806417945, 34.98888604471138],
-        ]
-    )
-    ds_temp = ds.xsg.subset_vars(['temp_sur'])
-    ds_subset = ds_temp.xsg.subset_polygon(polygon)
-=======
 def test_grid_topology_location_parse():
     ds = xr.open_dataset(sample_sgrid_file, decode_times=False)
     node_info = _get_location_info_from_topology(ds['grid'], 'node')
     edge1_info  = _get_location_info_from_topology(ds['grid'], 'edge1')
     edge2_info = _get_location_info_from_topology(ds['grid'], 'edge2')
     face_info = _get_location_info_from_topology(ds['grid'], 'face')
->>>>>>> 3f6074c3
 
     assert node_info == {'dims': ['xi_psi', 'eta_psi'],
                          'coords': ['lon_psi', 'lat_psi'],
